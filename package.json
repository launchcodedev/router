{
  "name": "@servall/router",
<<<<<<< HEAD
  "version": "0.1.1-dev",
=======
  "version": "0.1.2-dev",
>>>>>>> 13b2d782
  "description": "Common koa routing for Servall",
  "main": "dist/index.js",
  "types": "dist/index.d.ts",
  "author": {
    "name": "Servall Development",
    "email": "admin@servalldev.com",
    "url": "https://www.servalldev.com"
  },
  "license": "UNLICENSED",
  "publishConfig": {
    "registry": "https://npm.servalldatasystems.com"
  },
  "scripts": {
    "build": "yarn clean && tsc",
    "clean": "rm -rf dist",
    "prepublish": "yarn build",
    "lint": "tslint src/**/*.ts",
    "fix": "yarn lint --fix",
    "test": "jest"
  },
  "jest": {
    "preset": "ts-jest",
    "testMatch": null,
    "testRegex": "(tests/.*|src/.*\\.test)\\.(ts|js)$",
    "testPathIgnorePatterns": [
      ".yarn-cache"
    ],
    "modulePathIgnorePatterns": [
      ".yarn-cache"
    ],
    "moduleNameMapper": {
      "^@/(.*)$": "<rootDir>/src/$1"
    }
  },
  "devDependencies": {
    "@types/fs-extra": "5",
    "@types/jest": "23",
    "@types/koa": "2",
    "@types/koa-router": "7",
    "jest": "23",
    "koa": "2",
    "koa-bodyparser": "4",
    "koa-router": "7",
    "ts-jest": "23",
    "tslint": "5",
    "tslint-config-airbnb": "5",
    "typescript": "3",
    "ajv": "6"
  },
  "peerDependencies": {
    "ajv": "6",
    "koa": "2",
    "koa-bodyparser": "4",
    "koa-router": "7"
  },
  "dependencies": {
    "fs-extra": "5"
  }
}<|MERGE_RESOLUTION|>--- conflicted
+++ resolved
@@ -1,10 +1,6 @@
 {
   "name": "@servall/router",
-<<<<<<< HEAD
-  "version": "0.1.1-dev",
-=======
   "version": "0.1.2-dev",
->>>>>>> 13b2d782
   "description": "Common koa routing for Servall",
   "main": "dist/index.js",
   "types": "dist/index.d.ts",
