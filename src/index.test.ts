--- conflicted
+++ resolved
@@ -9,13 +9,9 @@
   ApiFields,
   extractApiFieldsMiddleware,
   bindRouteActions,
-<<<<<<< HEAD
   createRouterFactories,
-=======
-  createRouterRaw,
   JSONSchema,
   SchemaType,
->>>>>>> 84c5be9f
 } from './index';
 import { ensureDir, writeJson, remove } from 'fs-extra';
 import { resolve } from 'path';
